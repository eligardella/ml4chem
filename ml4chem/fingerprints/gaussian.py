--- conflicted
+++ resolved
@@ -877,8 +877,7 @@
             feature += term
     feature *= 2.0 ** (1.0 - zeta)
     return feature
-
-<<<<<<< HEAD
+  
 
 def calculate_G4(
     n_numbers,
@@ -948,7 +947,3 @@
             feature += term
     feature *= 2.0 ** (1.0 - zeta)
     return feature
-=======
-def calculate_G4():
-    raise NotImplementedError
->>>>>>> f81b5875
